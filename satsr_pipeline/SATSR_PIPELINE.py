--- conflicted
+++ resolved
@@ -28,7 +28,7 @@
 # ToDo: Ad2: I think we can multithread downloading of tiles, but not with whole images bcs of the way we save them... but we can check it later
 #       What are most time-consuming parts of the code? Maybe we can optimize them.
 
-__version__ = "1.1.0"
+__version__ = "1.2.0"
 
 
 class SatSRError(Exception):
@@ -566,11 +566,8 @@
             The distance in the x-direction in meters. Can be a single value or a list of values. Default is 1000.
         distance_y : Union[int, float, list], optional
             The distance in the y-direction in meters. Can be a single value or a list of values. Default is 1000.
-<<<<<<< HEAD
         use_geolocator_bbox : bool, optional
             If True, use the geolocator to get the bounding box. Default is False.
-=======
->>>>>>> 64d16942
         divide_mode : str, optional
             Divide images into train, validation and test sets. "train-val-test" or "train-val". Default is None.
         verbose : bool, optional
